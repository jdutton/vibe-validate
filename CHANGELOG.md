--- conflicted
+++ resolved
@@ -7,8 +7,34 @@
 
 ## [Unreleased]
 
-<<<<<<< HEAD
+## [0.12.0] - 2025-10-21
+
+### 🚨 BREAKING CHANGES
+
+- **State File Deprecated - Git Notes-Based Caching**
+  - **Problem**: `.vibe-validate-state.yaml` file only cached one tree hash, limiting cache effectiveness
+  - **Solution**: Git notes provide content-based caching across branches
+  - **Impact**: Run `vibe-validate doctor` after upgrade to detect and remove deprecated files
+  - **Migration**: Delete `.vibe-validate-state.yaml` and remove from `.gitignore`
+  - Better cache hits across branch switches, reverts, and multiple branches
+  - No more cache misses from branch changes when code is identical
+
 ### ✨ New Features
+
+- **Validation History Tracking** (Issue #23)
+  - `vibe-validate history list` - View validation timeline across all tree hashes
+  - `vibe-validate history show <hash>` - Inspect specific validation results
+  - `vibe-validate history prune` - Cleanup old history (by age or all)
+  - `vibe-validate history health` - Check git notes storage health
+  - Multi-run support per tree hash (tracks every validation run)
+  - Worktree stability checks (before/after validation)
+  - Output truncation (10KB max per step)
+
+- **Enhanced `vibe-validate state` Command**
+  - Now reads from git notes instead of state file
+  - Same command, same output format, better caching
+  - Displays most recent validation for current tree hash
+  - Compatible YAML output format maintained
 
 - **Pre-commit Secret Scanning** (Issue #24)
   - **Problem**: Developers accidentally commit API keys, tokens, and passwords to git
@@ -20,35 +46,6 @@
   - Comprehensive false positive management (baseline, .gitleaksignore, inline comments)
   - All config templates include secret scanning by default
   - Pre-commit only (GitHub already scans repos after push)
-=======
-## [0.12.0] - 2025-10-21
-
-### 🚨 BREAKING CHANGES
-
-- **State File Deprecated - Git Notes-Based Caching**
-  - **Problem**: `.vibe-validate-state.yaml` file only cached one tree hash, limiting cache effectiveness
-  - **Solution**: Git notes provide content-based caching across branches
-  - **Impact**: Run `vibe-validate doctor` after upgrade to detect and remove deprecated files
-  - **Migration**: Delete `.vibe-validate-state.yaml` and remove from `.gitignore`
-  - Better cache hits across branch switches, reverts, and multiple branches
-  - No more cache misses from branch changes when code is identical
-
-### ✨ New Features
-
-- **Validation History Tracking** (Issue #23)
-  - `vibe-validate history list` - View validation timeline across all tree hashes
-  - `vibe-validate history show <hash>` - Inspect specific validation results
-  - `vibe-validate history prune` - Cleanup old history (by age or all)
-  - `vibe-validate history health` - Check git notes storage health
-  - Multi-run support per tree hash (tracks every validation run)
-  - Worktree stability checks (before/after validation)
-  - Output truncation (10KB max per step)
-
-- **Enhanced `vibe-validate state` Command**
-  - Now reads from git notes instead of state file
-  - Same command, same output format, better caching
-  - Displays most recent validation for current tree hash
-  - Compatible YAML output format maintained
 
 ### 🐛 Bug Fixes
 
@@ -81,14 +78,6 @@
 - **Auto-Synced CLI Reference**
   - Updated with new `history` commands
   - Perfect sync with `--help --verbose` output
-
-### 🧪 Testing
-
-- **579 tests passing** (100% pass rate)
-- **14 new tests** for validation history
-- Comprehensive git notes integration tests
-- Cross-platform compatibility verified
->>>>>>> 4187c154
 
 ## [0.11.0] - 2025-10-20
 
