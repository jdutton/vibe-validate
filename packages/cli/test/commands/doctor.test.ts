--- conflicted
+++ resolved
@@ -104,11 +104,7 @@
       const result = await runDoctor({ verbose: true });
 
       expect(result.allPassed).toBe(true);
-<<<<<<< HEAD
-      expect(result.checks).toHaveLength(15); // Total number of checks (includes secret scanning check)
-=======
-      expect(result.checks).toHaveLength(15); // Total number of checks (includes deprecated state file checks and history health)
->>>>>>> 4187c154
+      expect(result.checks).toHaveLength(16); // Total number of checks (includes secret scanning, deprecated state file checks, and history health)
       expect(result.checks.every(c => c.passed)).toBe(true);
     });
 
@@ -262,8 +258,8 @@
       // Use verbose mode to see all checks
       const result = await runDoctor({ verbose: true });
 
-      // Verify that all 15 checks ran (not just the config check)
-      expect(result.checks).toHaveLength(15);
+      // Verify that all 16 checks ran (not just the config check)
+      expect(result.checks).toHaveLength(16);
 
       // Config check should fail
       const configCheck = result.checks.find(c => c.name === 'Configuration valid');
@@ -276,10 +272,10 @@
       expect(result.checks.find(c => c.name === 'Git installed')?.passed).toBe(true);
       expect(result.checks.find(c => c.name === 'Git repository')?.passed).toBe(true);
 
-      // Summary should show 14/15 passed (only config check fails)
+      // Summary should show 15/16 passed (only config check fails)
       expect(result.allPassed).toBe(false);
-      expect(result.totalChecks).toBe(15);
-      expect(result.passedChecks).toBe(14);
+      expect(result.totalChecks).toBe(16);
+      expect(result.passedChecks).toBe(15);
     });
 
     it('should detect not in git repository', async () => {
@@ -417,11 +413,7 @@
       const result = await runDoctor({ verbose: true });
 
       // Verbose mode should return all checks
-<<<<<<< HEAD
-      expect(result.checks).toHaveLength(15); // All checks including config format migration check
-=======
-      expect(result.checks).toHaveLength(15); // All checks including deprecated state file checks and history health
->>>>>>> 4187c154
+      expect(result.checks).toHaveLength(16); // All checks including secret scanning, deprecated state file checks, and history health
       expect(result.verboseMode).toBe(true);
     });
 
@@ -530,9 +522,9 @@
 
       const result = await runDoctor({ verbose: true });
 
-      // Verbose mode should show ALL 15 checks (including passing ones)
+      // Verbose mode should show ALL 16 checks (including passing ones)
       expect(result.verboseMode).toBe(true);
-      expect(result.checks).toHaveLength(15); // All checks
+      expect(result.checks).toHaveLength(16); // All checks
       expect(result.allPassed).toBe(false); // Has failures
 
       const failedChecks = result.checks.filter(c => !c.passed);
